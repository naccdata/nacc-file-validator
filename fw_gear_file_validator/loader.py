--- conflicted
+++ resolved
@@ -236,10 +236,6 @@
     def validate_file_header(
         csv_file: io.TextIOWrapper,
     ) -> t.Union[err.ValidationError, None]:
-<<<<<<< HEAD
-        """Validates that a csv file has a valid header/is not empty."""
-=======
->>>>>>> ec479ddc
         first_line = csv_file.readline().strip()
         if not first_line:
             return err.make_empty_file_error()
