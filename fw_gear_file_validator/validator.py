--- conflicted
+++ resolved
@@ -187,9 +187,6 @@
         """Initializes a CsvValidator object."""
         super().__init__(schema)
 
-<<<<<<< HEAD
-    def validate(self, csv_dicts: t.List[t.Dict]) -> t.Tuple[bool, t.List[t.Dict]]:
-=======
     def get_column_dtypes(self) -> dict[str:type]:
         """Get the specified datatypes of each csv column from a Json Schema.
 
@@ -235,7 +232,6 @@
     def validate(
         self, csv_dicts: t.List[t.Dict], drop_empty: bool = True
     ) -> t.Tuple[bool, t.List[t.Dict]]:
->>>>>>> b22720a7
         """Performs the validation of a CSV file.
 
         Args:
@@ -326,11 +322,7 @@
             row_contents,
         ) in enumerate(csv_dicts):
             cast_row = {
-<<<<<<< HEAD
-                key: utils.cast_value(value, column_types[key])
-=======
-                key: utils.cast_csv_val(value, column_types.get(key, str))
->>>>>>> b22720a7
+                key: utils.cast_value(value, column_types.get(key, str))
                 for key, value in row_contents.items()
             }
             valid, errors = self.process_item(cast_row)
