{
  "author": "Flywheel",
  "cite": "",
  "command": "python run.py",
  "config": {
    "add_parents": {
      "default": false,
      "description": "If validating Flywheel Objects, add the parent containers of the object to the schema for validation",
      "type": "boolean"
    },
    "debug": {
      "default": false,
      "description": "Log debug messages",
      "type": "boolean"
    },
    "tag": {
      "default": "file-validator",
      "description": "Tag to attach to files that gear runs on upon run completion",
      "type": "string"
    },
    "validation_level": {
      "default": "Validate File Contents",
      "description": "Select if validation should run on the file or the flywheel representation of the file.  'Validate File Contents' will read the input file and run validation on it, 'Validate Flywheel Objects' will load the json representation of the file in flywheel, including the parent container objects of the file",
      "enum": [
        "Validate File Contents",
        "Validate Flywheel Objects"
      ],
      "type": "string"
    }
  },
  "custom": {
    "flywheel": {
      "classification": {
        "function": [
          "Utility"
        ],
        "modality": [
          "Any"
        ],
        "organ": [
          "Other"
        ],
        "species": [
          "Phantom",
          "Human",
          "Animal",
          "Other"
        ],
        "therapeutic_area": [
          "Any"
        ]
      },
      "show-job": true,
      "suite": "Utility",
      "uid": 31337,
      "git": 31337
    },
    "gear-builder": {
      "category": "qa",
<<<<<<< HEAD
      "image": "naccdata/file-validator:0.3.2"
=======
      "image": "flywheel/file-validator:0.3.3-rc2"
>>>>>>> b22720a7
    }
  },
  "description": "Validates a file based on a provided validation schema",
  "environment": {
    "FLYWHEEL": "/flywheel/v0",
    "PYTHON_VERSION": "3.10.18",
    "PWD": "/flywheel/v0",
    "LANG": "C.UTF-8",
    "VIRTUAL_ENV": "/venv",
    "PYTHONPATH": "/venv/lib/python/site-packages",
    "PATH": "/venv/bin:/usr/local/bin:/usr/local/sbin:/usr/local/bin:/usr/sbin:/usr/bin:/sbin:/bin:/opt/bin"
  },
  "inputs": {
    "api-key": {
      "base": "api-key"
    },
    "input_file": {
      "base": "file",
      "description": "The file to validate.",
      "optional": false
    },
    "validation_schema": {
      "base": "file",
      "description": "The schema to use to validate the file"
    }
  },
  "label": "File Validator",
  "license": "Other",
  "maintainer": "Flywheel <support@flywheel.io>",
  "name": "file-validator",
  "source": "https://gitlab.com/flywheel-io/scientific-solutions/gears/file-validator.git",
  "url": "https://gitlab.com/flywheel-io/scientific-solutions/gears/file-validator.git",
<<<<<<< HEAD
  "version": "0.3.2"
=======
  "version": "0.3.3-rc2"
>>>>>>> b22720a7
}<|MERGE_RESOLUTION|>--- conflicted
+++ resolved
@@ -57,11 +57,7 @@
     },
     "gear-builder": {
       "category": "qa",
-<<<<<<< HEAD
-      "image": "naccdata/file-validator:0.3.2"
-=======
-      "image": "flywheel/file-validator:0.3.3-rc2"
->>>>>>> b22720a7
+      "image": "flywheel/file-validator:0.3.3"
     }
   },
   "description": "Validates a file based on a provided validation schema",
@@ -94,9 +90,5 @@
   "name": "file-validator",
   "source": "https://gitlab.com/flywheel-io/scientific-solutions/gears/file-validator.git",
   "url": "https://gitlab.com/flywheel-io/scientific-solutions/gears/file-validator.git",
-<<<<<<< HEAD
-  "version": "0.3.2"
-=======
-  "version": "0.3.3-rc2"
->>>>>>> b22720a7
+  "version": "0.3.3"
 }